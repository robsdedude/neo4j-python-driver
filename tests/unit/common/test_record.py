# Copyright (c) "Neo4j"
# Neo4j Sweden AB [https://neo4j.com]
#
# This file is part of Neo4j.
#
# Licensed under the Apache License, Version 2.0 (the "License");
# you may not use this file except in compliance with the License.
# You may obtain a copy of the License at
#
#     https://www.apache.org/licenses/LICENSE-2.0
#
# Unless required by applicable law or agreed to in writing, software
# distributed under the License is distributed on an "AS IS" BASIS,
# WITHOUT WARRANTIES OR CONDITIONS OF ANY KIND, either express or implied.
# See the License for the specific language governing permissions and
# limitations under the License.


import pytest

from neo4j import Record
from neo4j._codec.hydration.v1 import HydrationHandler
from neo4j.graph import (
    Graph,
    Node,
)


# python -m pytest -s -v tests/unit/test_record.py


def test_record_equality():
    record1 = Record(zip(["name", "empire"], ["Nigel", "The British Empire"]))
    record2 = Record(zip(["name", "empire"], ["Nigel", "The British Empire"]))
    record3 = Record(zip(["name", "empire"], ["Stefan", "Das Deutschland"]))
    assert record1 == record2
    assert record1 != record3
    assert record2 != record3


def test_record_hashing():
    record1 = Record(zip(["name", "empire"], ["Nigel", "The British Empire"]))
    record2 = Record(zip(["name", "empire"], ["Nigel", "The British Empire"]))
    record3 = Record(zip(["name", "empire"], ["Stefan", "Das Deutschland"]))
    assert hash(record1) == hash(record2)
    assert hash(record1) != hash(record3)
    assert hash(record2) != hash(record3)


def test_record_iter():
    a_record = Record(zip(["name", "empire"], ["Nigel", "The British Empire"]))
    assert list(a_record.__iter__()) == ["Nigel", "The British Empire"]


def test_record_as_dict():
    a_record = Record(zip(["name", "empire"], ["Nigel", "The British Empire"]))
    assert dict(a_record) == {"name": "Nigel", "empire": "The British Empire"}


def test_record_as_list():
    a_record = Record(zip(["name", "empire"], ["Nigel", "The British Empire"]))
    assert list(a_record) == ["Nigel", "The British Empire"]


def test_record_len():
    a_record = Record(zip(["name", "empire"], ["Nigel", "The British Empire"]))
    assert len(a_record) == 2


def test_record_repr():
    a_record = Record(zip(["name", "empire"], ["Nigel", "The British Empire"]))
    assert repr(a_record) == "<Record name='Nigel' empire='The British Empire'>"


def test_record_data():
    r = Record(zip(["name", "age", "married"], ["Alice", 33, True]))
    assert r.data() == {"name": "Alice", "age": 33, "married": True}
    assert r.data("name") == {"name": "Alice"}
    assert r.data("age", "name") == {"age": 33, "name": "Alice"}
    assert r.data("age", "name", "shoe size") == {"age": 33, "name": "Alice", "shoe size": None}
    assert r.data(0, "name") == {"name": "Alice"}
    assert r.data(0) == {"name": "Alice"}
    assert r.data(1, 0) == {"age": 33, "name": "Alice"}
    with pytest.raises(IndexError):
        _ = r.data(1, 0, 999)


def test_record_keys():
    r = Record(zip(["name", "age", "married"], ["Alice", 33, True]))
    assert r.keys() == ["name", "age", "married"]


def test_record_values():
    r = Record(zip(["name", "age", "married"], ["Alice", 33, True]))
    assert r.values() == ["Alice", 33, True]
    assert r.values("name") == ["Alice"]
    assert r.values("age", "name") == [33, "Alice"]
    assert r.values("age", "name", "shoe size") == [33, "Alice", None]
    assert r.values(0, "name") == ["Alice", "Alice"]
    assert r.values(0) == ["Alice"]
    assert r.values(1, 0) == [33, "Alice"]
    with pytest.raises(IndexError):
        _ = r.values(1, 0, 999)


def test_record_items():
    r = Record(zip(["name", "age", "married"], ["Alice", 33, True]))
    assert r.items() == [("name", "Alice"), ("age", 33), ("married", True)]
    assert r.items("name") == [("name", "Alice")]
    assert r.items("age", "name") == [("age", 33), ("name", "Alice")]
    assert r.items("age", "name", "shoe size") == [("age", 33), ("name", "Alice"), ("shoe size", None)]
    assert r.items(0, "name") == [("name", "Alice"), ("name", "Alice")]
    assert r.items(0) == [("name", "Alice")]
    assert r.items(1, 0) == [("age", 33), ("name", "Alice")]
    with pytest.raises(IndexError):
        _ = r.items(1, 0, 999)


def test_record_index():
    r = Record(zip(["name", "age", "married"], ["Alice", 33, True]))
    assert r.index("name") == 0
    assert r.index("age") == 1
    assert r.index("married") == 2
    with pytest.raises(KeyError):
        _ = r.index("shoe size")
    assert r.index(0) == 0
    assert r.index(1) == 1
    assert r.index(2) == 2
    with pytest.raises(IndexError):
        _ = r.index(3)
    with pytest.raises(TypeError):
        _ = r.index(None)


def test_record_value():
    r = Record(zip(["name", "age", "married"], ["Alice", 33, True]))
    assert r.value() == "Alice"
    assert r.value("name") == "Alice"
    assert r.value("age") == 33
    assert r.value("married") is True
    assert r.value("shoe size") is None
    assert r.value("shoe size", 6) == 6
    assert r.value(0) == "Alice"
    assert r.value(1) == 33
    assert r.value(2) is True
    assert r.value(3) is None
    assert r.value(3, 6) == 6
    with pytest.raises(TypeError):
        _ = r.value(None)


def test_record_value_kwargs():
    r = Record(zip(["name", "age", "married"], ["Alice", 33, True]))
    assert r.value() == "Alice"
    assert r.value(key="name") == "Alice"
    assert r.value(key="age") == 33
    assert r.value(key="married") is True
    assert r.value(key="shoe size") is None
    assert r.value(key="shoe size", default=6) == 6
    assert r.value(key=0) == "Alice"
    assert r.value(key=1) == 33
    assert r.value(key=2) is True
    assert r.value(key=3) is None
    assert r.value(key=3, default=6) == 6


def test_record_contains():
    r = Record(zip(["name", "age", "married"], ["Alice", 33, True]))
    assert "Alice" in r
    assert 33 in r
    assert True in r
    assert 7.5 not in r
    with pytest.raises(TypeError):
        _ = r.index(None)


def test_record_from_dict():
    r = Record({"name": "Alice", "age": 33})
    assert r["name"] == "Alice"
    assert r["age"] == 33


def test_record_get_slice():
    r = Record(zip(["name", "age", "married"], ["Alice", 33, True]))
    assert Record(zip(["name", "age"], ["Alice", 33])) == r[0:2]


def test_record_get_by_index():
    r = Record(zip(["name", "age", "married"], ["Alice", 33, True]))
    assert r[0] == "Alice"


def test_record_get_by_name():
    r = Record(zip(["name", "age", "married"], ["Alice", 33, True]))
    assert r["name"] == "Alice"


def test_record_get_by_out_of_bounds_index():
    r = Record(zip(["name", "age", "married"], ["Alice", 33, True]))
    assert r[9] is None


def test_record_get_item():
    r = Record(zip(["x", "y"], ["foo", "bar"]))
    assert r["x"] == "foo"
    assert r["y"] == "bar"
    with pytest.raises(KeyError):
        _ = r["z"]
    with pytest.raises(TypeError):
        _ = r[object()]


@pytest.mark.parametrize("len_", (0, 1, 2, 42))
def test_record_len(len_):
    r = Record(("key_%i" % i, "val_%i" % i) for i in range(len_))
    assert len(r) == len_


@pytest.mark.parametrize("len_", range(3))
def test_record_repr(len_):
    r = Record(("key_%i" % i, "val_%i" % i) for i in range(len_))
    assert repr(r)


@pytest.mark.parametrize(("raw", "keys", "serialized"), (
    (
        zip(["x", "y", "z"], [1, 2, 3]),
        (),
        {"x": 1, "y": 2, "z": 3}
    ),
    (
        zip(["x", "y", "z"], [1, 2, 3]),
        (1, 2),
        {"y": 2, "z": 3}
    ),
    (
        zip(["x", "y", "z"], [1, 2, 3]),
        ("z", "x"),
        {"x": 1, "z": 3}
    ),
    (
        zip(["x"], [None]),
        (),
        {"x": None}
    ),
    (
        zip(["x", "y"], [True, False]),
        (),
        {"x": True, "y": False}
    ),
    (
        zip(["x", "y", "z"], [0.0, 1.0, 3.141592653589]),
        (),
        {"x": 0.0, "y": 1.0, "z": 3.141592653589}
    ),
    (
        zip(["x"], ["hello, world"]),
        (),
        {"x": "hello, world"}
    ),
    (
        zip(["x"], [bytearray([1, 2, 3])]),
        (),
        {"x": bytearray([1, 2, 3])}
    ),
    (
        zip(["x"], [[1, 2, 3]]),
        (),
        {"x": [1, 2, 3]}
    ),
    (
        zip(["x"], [{"one": 1, "two": 2}]),
        (),
        {"x": {"one": 1, "two": 2}}
    ),
    (
        zip(["a"], [Node("graph", "42", 42, "Person", {"name": "Alice"})]),
        (),
        {"a": {"name": "Alice"}}
    ),
))
def test_data(raw, keys, serialized):
    assert Record(raw).data(*keys) == serialized


def test_data_relationship():
    hydration_scope = HydrationHandler().new_hydration_scope()
    gh = hydration_scope._graph_hydrator
    alice = gh.hydrate_node(1, {"Person"}, {"name": "Alice", "age": 33})
    bob = gh.hydrate_node(2, {"Person"}, {"name": "Bob", "age": 44})
<<<<<<< HEAD
    alice_knows_bob = gh.hydrate_relationship(1, alice._id, bob._id, "KNOWS",
=======
    alice_knows_bob = gh.hydrate_relationship(1, 1, 2, "KNOWS",
>>>>>>> 2b4f1c77
                                              {"since": 1999})
    record = Record(zip(["a", "b", "r"], [alice, bob, alice_knows_bob]))
    assert record.data() == {
        "a": {"name": "Alice", "age": 33},
        "b": {"name": "Bob", "age": 44},
        "r": (
            {"name": "Alice", "age": 33},
            "KNOWS",
            {"name": "Bob", "age": 44}
        ),
    }


def test_data_unbound_relationship():
    hydration_scope = HydrationHandler().new_hydration_scope()
    gh = hydration_scope._graph_hydrator
    some_one_knows_some_one = gh.hydrate_relationship(
        1, 42, 43, "KNOWS", {"since": 1999}
    )
    record = Record(zip(["r"], [some_one_knows_some_one]))
    assert record.data() == {"r": ({}, "KNOWS", {})}


@pytest.mark.parametrize("cyclic", (True, False))
def test_data_path(cyclic):
    hydration_scope = HydrationHandler().new_hydration_scope()
    gh = hydration_scope._graph_hydrator
    alice = gh.hydrate_node(1, {"Person"}, {"name": "Alice", "age": 33})
    bob = gh.hydrate_node(2, {"Person"}, {"name": "Bob", "age": 44})
    if cyclic:
        carol = alice
    else:
        carol = gh.hydrate_node(3, {"Person"}, {"name": "Carol", "age": 55})
    r = [gh.hydrate_unbound_relationship(1, "KNOWS", {"since": 1999}),
         gh.hydrate_unbound_relationship(2, "DISLIKES", {})]
    path = gh.hydrate_path([alice, bob, carol], r, [1, 1, -2, 2])

    record = Record(zip(["r"], [path]))
    assert record.data() == {
        "r": [dict(alice), "KNOWS", dict(bob), "DISLIKES", dict(carol)]
    }<|MERGE_RESOLUTION|>--- conflicted
+++ resolved
@@ -288,11 +288,7 @@
     gh = hydration_scope._graph_hydrator
     alice = gh.hydrate_node(1, {"Person"}, {"name": "Alice", "age": 33})
     bob = gh.hydrate_node(2, {"Person"}, {"name": "Bob", "age": 44})
-<<<<<<< HEAD
-    alice_knows_bob = gh.hydrate_relationship(1, alice._id, bob._id, "KNOWS",
-=======
     alice_knows_bob = gh.hydrate_relationship(1, 1, 2, "KNOWS",
->>>>>>> 2b4f1c77
                                               {"since": 1999})
     record = Record(zip(["a", "b", "r"], [alice, bob, alice_knows_bob]))
     assert record.data() == {
