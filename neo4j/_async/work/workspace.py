--- conflicted
+++ resolved
@@ -20,7 +20,7 @@
 
 import asyncio
 
-from neo4j.api import READ_ACCESS
+from neo4j._api import READ_ACCESS
 
 from ..._conf import WorkspaceConfig
 from ..._deadline import Deadline
@@ -129,7 +129,6 @@
                 self._connection = None
             self._connection_access_mode = None
 
-<<<<<<< HEAD
     async def _supports_auto_routing(self):
         if self._pool.is_direct():
             return True
@@ -141,10 +140,7 @@
         await self._disconnect()
         return supports_auto_routing
 
-    async def close(self):
-=======
     async def close(self) -> None:
->>>>>>> 5b0c6708
         if self._closed:
             return
         await self._disconnect(sync=True)
