# Copyright (c) "Neo4j"
# Neo4j Sweden AB [https://neo4j.com]
#
# This file is part of Neo4j.
#
# Licensed under the Apache License, Version 2.0 (the "License");
# you may not use this file except in compliance with the License.
# You may obtain a copy of the License at
#
#     https://www.apache.org/licenses/LICENSE-2.0
#
# Unless required by applicable law or agreed to in writing, software
# distributed under the License is distributed on an "AS IS" BASIS,
# WITHOUT WARRANTIES OR CONDITIONS OF ANY KIND, either express or implied.
# See the License for the specific language governing permissions and
# limitations under the License.


from __future__ import annotations

import asyncio
import typing as t
from logging import getLogger
from random import random
from time import perf_counter


if t.TYPE_CHECKING:
    import typing_extensions as te

    from ..io import Bolt

    _R = t.TypeVar("_R")
    _P = te.ParamSpec("_P")

from ..._async_compat import sleep
from ..._async_compat.util import Util
from ..._conf import SessionConfig
from ..._meta import (
    deprecated,
    deprecation_warn,
)
from ...api import (
    Bookmarks,
    CLUSTER_AUTO_ACCESS,
    CLUSTER_READERS_ACCESS,
    CLUSTER_WRITERS_ACCESS,
    READ_ACCESS,
    WRITE_ACCESS,
)
from ...exceptions import (
    ClientError,
    ConfigurationError,
    DriverError,
    Neo4jError,
    ServiceUnavailable,
    SessionExpired,
    TransactionError,
)
from ...work import Query
from .result import (
    QueryResult,
    Result,
)
from .transaction import (
    ManagedTransaction,
    Transaction,
)
from .workspace import Workspace


log = getLogger("neo4j")


class Session(Workspace):
    """A :class:`.Session` is a logical context for transactional units
    of work. Connections are drawn from the :class:`.Driver` connection
    pool as required.

    Session creation is a lightweight operation and sessions are not safe to
    be used in concurrent contexts (multiple threads/coroutines).
    Therefore, a session should generally be short-lived, and must not
    span multiple threads/asynchronous Tasks.

    In general, sessions will be created and destroyed within a `with`
    context. For example::

        with driver.session() as session:
            result = session.run("MATCH (n:Person) RETURN n.name AS name")
            # do something with the result...

    :param pool: connection pool instance
    :param config: session config instance
    """

    # The current connection.
    _connection: t.Optional[Bolt] = None

    # The current transaction instance, if any.
    _transaction: t.Union[Transaction, ManagedTransaction, None] = \
        None

    # The current auto-transaction result, if any.
    _auto_result = None

    # The state this session is in.
    _state_failed = False

    def __init__(self, pool, session_config):
        super().__init__(pool, session_config)
        assert isinstance(session_config, SessionConfig)
        self._bookmarks = self._prepare_bookmarks(session_config.bookmarks)

    def __enter__(self) -> Session:
        return self

    def __exit__(self, exception_type, exception_value, traceback):
        if exception_type:
            if issubclass(exception_type, asyncio.CancelledError):
                self._handle_cancellation(message="__aexit__")
                self._closed = True
                return
            self._state_failed = True
        self.close()

    def _prepare_bookmarks(self, bookmarks):
        if isinstance(bookmarks, Bookmarks):
            return tuple(bookmarks.raw_values)
        if hasattr(bookmarks, "__iter__"):
            deprecation_warn(
                "Passing an iterable as `bookmarks` to `Session` is "
                "deprecated. Please use a `Bookmarks` instance.",
                stack_level=5
            )
            return tuple(bookmarks)
        if not bookmarks:
            return ()
        raise TypeError("Bookmarks must be an instance of Bookmarks or an "
                        "iterable of raw bookmarks (deprecated).")

    def _connect(self, access_mode, **access_kwargs):
        if access_mode is None:
            access_mode = self._config.default_access_mode
        try:
            super()._connect(access_mode, **access_kwargs)
        except asyncio.CancelledError:
            self._handle_cancellation(message="_connect")
            raise

    def _disconnect(self, sync=False):
        try:
            return super()._disconnect(sync=sync)
        except asyncio.CancelledError:
            self._handle_cancellation(message="_disconnect")
            raise

    def _collect_bookmark(self, bookmark):
        if bookmark:
            self._bookmarks = bookmark,

    def _handle_cancellation(self, message="General"):
        self._transaction = None
        self._auto_result = None
        connection = self._connection
        self._connection = None
        if connection:
            log.debug("[#%04X]  %s cancellation clean-up",
                      connection.local_port, message)
            self._pool.kill_and_release(connection)
        else:
            log.debug("[#0000]  %s cancellation clean-up", message)

    def _result_closed(self):
        if self._auto_result:
            self._collect_bookmark(self._auto_result._bookmark)
            self._auto_result = None
            self._disconnect()

    def _result_error(self, error):
        if isinstance(error, asyncio.CancelledError):
            return self._handle_cancellation(message="_result_error")
        if self._auto_result:
            self._auto_result = None
            self._disconnect()

    def _get_server_info(self):
        assert not self._connection
        self._connect(READ_ACCESS, liveness_check_timeout=0)
        server_info = self._connection.server_info
        self._disconnect()
        return server_info

    def close(self) -> None:
        """Close the session.

        This will release any borrowed resources, such as connections, and will
        roll back any outstanding transactions.
        """
        if self._closed:
            return
        if self._connection:
            if self._auto_result:
                if self._state_failed is False:
                    try:
                        self._auto_result.consume()
                        self._collect_bookmark(self._auto_result._bookmark)
                    except Exception as error:
                        # TODO: Investigate potential non graceful close states
                        self._auto_result = None
                        self._state_failed = True

            if self._transaction:
                if self._transaction._closed() is False:
                    # roll back the transaction if it is not closed
                    self._transaction._rollback()
                self._transaction = None

            try:
                if self._connection:
                    self._connection.send_all()
                    self._connection.fetch_all()
                    # TODO: Investigate potential non graceful close states
            except Neo4jError:
                pass
            except TransactionError:
                pass
            except ServiceUnavailable:
                pass
            except SessionExpired:
                pass
            finally:
                self._disconnect()

            self._state_failed = False
        self._closed = True

    if Util.is_async_code:
        def cancel(self) -> None:
            """Cancel this session.

            If the session is already closed, this method does nothing.
            Else, it will if present, forcefully close the connection the
            session holds. This will violently kill all work in flight.

            The primary purpose of this function is to handle
            :class:`asyncio.CancelledError`.

            ::

                session = driver.session()
                try:
                    ...  # do some work
                except asyncio.CancelledError:
                    session.cancel()
                    raise

            """
            self._handle_cancellation(message="manual cancel")

    def run(
        self,
        query: t.Union[str, Query],
        parameters: t.Dict[str, t.Any] = None,
        **kwargs: t.Any
    ) -> Result:
        """Run a Cypher query within an auto-commit transaction.

        The query is sent and the result header received
        immediately but the :class:`neo4j.Result` content is
        fetched lazily as consumed by the client application.

        If a query is executed before a previous
        :class:`neo4j.Result` in the same :class:`.Session` has
        been fully consumed, the first result will be fully fetched
        and buffered. Note therefore that the generally recommended
        pattern of usage is to fully consume one result before
        executing a subsequent query. If two results need to be
        consumed in parallel, multiple :class:`.Session` objects
        can be used as an alternative to result buffering.

        For more usage details, see :meth:`.Transaction.run`.

        :param query: cypher query
        :param parameters: dictionary of parameters
        :param kwargs: additional keyword parameters

        :raises SessionError: if the session has been closed.

        :returns: a new :class:`neo4j.Result` object
        """
        self._check_state()
        if not query:
            raise ValueError("Cannot run an empty query")
        if not isinstance(query, (str, Query)):
            raise TypeError("query must be a string or a Query instance")

        if self._transaction:
            raise ClientError("Explicit Transaction must be handled explicitly")

        if self._auto_result:
            # This will buffer upp all records for the previous auto-transaction
            self._auto_result._buffer_all()

        if not self._connection:
            self._connect(self._config.default_access_mode)
        cx = self._connection

        self._auto_result = Result(
            cx, self._config.fetch_size, self._result_closed,
            self._result_error
        )
        self._auto_result._run(
            query, parameters, self._config.database,
            self._config.impersonated_user, self._config.default_access_mode,
            self._bookmarks, **kwargs
        )

        return self._auto_result

    def query(
        self, query, parameters=None,
        cluster_member_access=CLUSTER_AUTO_ACCESS, skip_records=False,
        timeout=None, metadata=None,
        **kwargs
    ):
        """
        Run a Cypher query within an managed transaction.

        The query is sent and the full result is fetched and returned as
        :class:`neo4j.QueryResult`.

        For more usage details, see :meth:`.Transaction.query`.

        For auto-commit queries, use :class:`Session.run`.

        For access to the :class:`neo4j.Result` object,
        use :meth:`Session.execute` and :meth:`.Transaction.run`

        :param query: cypher query
        :type query: str, neo4j.Query

        :param parameters: dictionary of parameters
        :type parameters: dict

        :param cluster_member_access: the kind of cluster member used
            for running the work

        :param metadata:
            a dictionary with metadata.
            For more usage details,
            see :meth:`.Session.begin_transaction`.
        :type metadata: dict

        :param timeout:
            the transaction timeout in seconds.
            For more usage details,
            see :meth:`.Session.begin_transaction`.
        :type timeout: int

        :param kwargs: additional keyword parameters

        :returns: a new :class:`neo4j.QueryResult` object
        :rtype: QueryResult
        """

        def job(tx,):
            if skip_records:
                result = tx.run(
                    query,
                    parameters=parameters,
                    **kwargs
                )
                summary = result.consume()
                return QueryResult([], summary)
            return tx.query(query, parameters=parameters, **kwargs)

        return self.execute(
            job,
            cluster_member_access=cluster_member_access,
            timeout=timeout, metadata=metadata
        )

    def execute(
        self, transaction_function,
        cluster_member_access=CLUSTER_AUTO_ACCESS,
        metadata=None, timeout=None
    ):
        """Execute a unit of work in a managed transaction.

        This transaction will automatically be committed unless an exception
        is thrown during query execution or by the user code.
        Note, that this function perform retries and that the supplied
        ``transaction_function`` might get invoked more than once.


        Example::

            def do_cypher_tx(tx, cypher):
                records, _ = tx.query(cypher)
                return records

            with driver.session() as session:
                values = session.execute(lambda tx: do_cypher_tx(tx,"RETURN 1 AS x"))

        Example::

            def do_cypher_tx(tx):
                records, _ = tx.query("RETURN 1 AS x")
                return records

            with driver.session() as session:
                values = session.execute(
                    do_cypher_tx,
                    cluster_member_access=neo4j.api.CLUSTER_READERS_ACCESS
                )

        Example::

            def get_two_tx(tx):
                result = tx.run("UNWIND [1,2,3,4] AS x RETURN x")
                values = []
                for record in result:
                    if len(values) >= 2:
                        break
                    values.append(record.values())
                # or shorter: values = [record.values()
                #                       for record in result.fetch(2)]

                # discard the remaining records if there are any
                summary = result.consume()
                # use the summary for logging etc.
                return values

            with driver.session() as session:
                values = session.execute(get_two_tx)

        :param transaction_function: a function that takes a transaction as an
            argument and does work with the transaction.
            ``transaction_function(tx)`` where ``tx`` is a
            :class:`.Transaction`.

        :param cluster_member_access: the kind of cluster member used
            for running the work

        :param metadata:
            a dictionary with metadata.
            For more usage details,
            see :meth:`.Session.begin_transaction`.
        :type metadata: dict

        :param timeout:
            the transaction timeout in seconds.
            For more usage details,
            see :meth:`.Session.begin_transaction`.
        :type timeout: int

        :return: a result as returned by the given unit of work
        """
        if cluster_member_access == CLUSTER_AUTO_ACCESS:
            if self._supports_auto_routing():
                access_mode = READ_ACCESS
            else:
                raise ConfigurationError(
                    "Server does not support CLUSTER_AUTO_ACCESS"
                )
        elif cluster_member_access == CLUSTER_READERS_ACCESS:
            access_mode = READ_ACCESS
        elif cluster_member_access == CLUSTER_WRITERS_ACCESS:
            access_mode = WRITE_ACCESS
        else:
            raise ClientError("Invalid cluster_member_access")

        return self._run_transaction(
            access_mode, transaction_function,
            metadata=metadata, timeout=timeout
        )

    @deprecated(
        "`last_bookmark` has been deprecated in favor of `last_bookmarks`. "
        "This method can lead to unexpected behaviour."
    )
    def last_bookmark(self) -> t.Optional[str]:
        """Return the bookmark received following the last completed transaction.

        Note: For auto-transactions (:meth:`Session.run`), this will trigger
        :meth:`Result.consume` for the current result.

        .. warning::
            This method can lead to unexpected behaviour if the session has not
            yet successfully completed a transaction.

        .. deprecated:: 5.0
            :meth:`last_bookmark` will be removed in version 6.0.
            Use :meth:`last_bookmarks` instead.

        :returns: last bookmark
        """
        # The set of bookmarks to be passed into the next transaction.

        if self._auto_result:
            self._auto_result.consume()

        if self._transaction and self._transaction._closed:
            self._collect_bookmark(self._transaction._bookmark)
            self._transaction = None

        if self._bookmarks:
            return self._bookmarks[-1]
        return None

    def last_bookmarks(self) -> Bookmarks:
        """Return most recent bookmarks of the session.

        Bookmarks can be used to causally chain sessions. For example,
        if a session (``session1``) wrote something, that another session
        (``session2``) needs to read, use
        ``session2 = driver.session(bookmarks=session1.last_bookmarks())`` to
        achieve this.

        Combine the bookmarks of multiple sessions like so::

            bookmarks1 = session1.last_bookmarks()
            bookmarks2 = session2.last_bookmarks()
            session3 = driver.session(bookmarks=bookmarks1 + bookmarks2)

        A session automatically manages bookmarks, so this method is rarely
        needed. If you need causal consistency, try to run the relevant queries
        in the same session.

        "Most recent bookmarks" are either the bookmarks passed to the session
        or creation, or the last bookmark the session received after committing
        a transaction to the server.

        Note: For auto-transactions (:meth:`Session.run`), this will trigger
        :meth:`Result.consume` for the current result.

        :returns: the session's last known bookmarks
        """
        # The set of bookmarks to be passed into the next transaction.

        if self._auto_result:
            self._auto_result.consume()

        if self._transaction and self._transaction._closed():
            self._collect_bookmark(self._transaction._bookmark)
            self._transaction = None

        return Bookmarks.from_raw_values(self._bookmarks)

    def _transaction_closed_handler(self):
        if self._transaction:
            self._collect_bookmark(self._transaction._bookmark)
            self._transaction = None
            self._disconnect()

    def _transaction_error_handler(self, error):
        if self._transaction:
            self._transaction = None
            self._disconnect()

    def _transaction_cancel_handler(self):
        return self._handle_cancellation(
            message="_transaction_cancel_handler"
        )

    def _open_transaction(
        self, *, tx_cls, access_mode, metadata=None, timeout=None
    ):
        self._connect(access_mode=access_mode)
        self._transaction = tx_cls(
            self._connection, self._config.fetch_size,
            self._transaction_closed_handler,
            self._transaction_error_handler,
            self._transaction_cancel_handler
        )
        self._transaction._begin(
            self._config.database, self._config.impersonated_user,
            self._bookmarks, access_mode, metadata, timeout
        )

    def begin_transaction(
        self,
        metadata: t.Dict[str, t.Any] = None,
        timeout: float = None
    ) -> Transaction:
        """ Begin a new unmanaged transaction. Creates a new :class:`.Transaction` within this session.
            At most one transaction may exist in a session at any point in time.
            To maintain multiple concurrent transactions, use multiple concurrent sessions.

            Note: For auto-transaction (Session.run) this will trigger an consume for the current result.

        :param metadata:
            a dictionary with metadata.
            Specified metadata will be attached to the executing transaction and visible in the output of ``dbms.listQueries`` and ``dbms.listTransactions`` procedures.
            It will also get logged to the ``query.log``.
            This functionality makes it easier to tag transactions and is equivalent to ``dbms.setTXMetaData`` procedure, see https://neo4j.com/docs/operations-manual/current/reference/procedures/ for procedure reference.

        :param timeout:
            the transaction timeout in seconds.
            Transactions that execute longer than the configured timeout will be terminated by the database.
            This functionality allows to limit query/transaction execution time.
            Specified timeout overrides the default timeout configured in the database using ``dbms.transaction.timeout`` setting.
            Value should not represent a duration of zero or negative duration.

        :raises TransactionError: if a transaction is already open.
        :raises SessionError: if the session has been closed.

        :returns: A new transaction instance.
        """
        self._check_state()
        # TODO: Implement TransactionConfig consumption

        if self._auto_result:
            self._auto_result.consume()

        if self._transaction:
            raise TransactionError(
                self._transaction, "Explicit transaction already open"
            )

        self._open_transaction(
            tx_cls=Transaction,
            access_mode=self._config.default_access_mode, metadata=metadata,
            timeout=timeout
        )

        return t.cast(Transaction, self._transaction)

    def _run_transaction(
        self, access_mode, transaction_function, func_args=[], func_kwargs={},
        metadata=None, timeout=None
    ):
        self._check_state()
        if not callable(transaction_function):
            raise TypeError("Unit of work is not callable")

        metadata = getattr(transaction_function, "metadata", metadata)
        timeout = getattr(transaction_function, "timeout", timeout)

        retry_delay = retry_delay_generator(
            self._config.initial_retry_delay,
            self._config.retry_delay_multiplier,
            self._config.retry_delay_jitter_factor
        )

        errors = []

        t0 = -1  # Timer

        while True:
            try:
                self._open_transaction(
                    tx_cls=ManagedTransaction,
                    access_mode=access_mode, metadata=metadata,
                    timeout=timeout
                )
                tx = self._transaction
                try:
<<<<<<< HEAD
                    result = transaction_function(
                        tx, *func_args, **func_kwargs
                    )
=======
                    result = transaction_function(tx, *args, **kwargs)
                except asyncio.CancelledError:
                    # if cancellation callback has not been called yet:
                    if self._transaction is not None:
                        self._handle_cancellation(
                            message="transaction function"
                        )
                    raise
>>>>>>> 5b0c6708
                except Exception:
                    tx._close()
                    raise
                else:
                    tx._commit()
            except (DriverError, Neo4jError) as error:
                self._disconnect()
                if not error.is_retryable():
                    raise
                errors.append(error)
            else:
                return result
            if t0 == -1:
                # The timer should be started after the first attempt
                t0 = perf_counter()
            t1 = perf_counter()
            if t1 - t0 > self._config.max_transaction_retry_time:
                break
            delay = next(retry_delay)
            log.warning("Transaction failed and will be retried in {}s ({})"
                        "".format(delay, "; ".join(errors[-1].args)))
            try:
                sleep(delay)
            except asyncio.CancelledError:
                log.debug("[#0000]  Retry cancelled")
                raise

        if errors:
            raise errors[-1]
        else:
            raise ServiceUnavailable("Transaction failed")

    def read_transaction(
        self,
        transaction_function: t.Callable[
            te.Concatenate[ManagedTransaction, _P], t.Union[_R]
        ],
        *args: _P.args, **kwargs: _P.kwargs
    ) -> _R:
        """Execute a unit of work in a managed read transaction.

        .. note::
            This does not necessarily imply access control, see the session
            configuration option :ref:`default-access-mode-ref`.

        This transaction will automatically be committed unless an exception is thrown during query execution or by the user code.
        Note, that this function perform retries and that the supplied `transaction_function` might get invoked more than once.

        Managed transactions should not generally be explicitly committed
        (via ``tx.commit()``).

        Example::

            def do_cypher_tx(tx, cypher):
                result = tx.run(cypher)
                values = [record.values() for record in result]
                return values

            with driver.session() as session:
                values = session.read_transaction(do_cypher_tx, "RETURN 1 AS x")

        Example::

            def get_two_tx(tx):
                result = tx.run("UNWIND [1,2,3,4] AS x RETURN x")
                values = []
                for record in result:
                    if len(values) >= 2:
                        break
                    values.append(record.values())
                # or shorter: values = [record.values()
                #                       for record in result.fetch(2)]

                # discard the remaining records if there are any
                summary = result.consume()
                # use the summary for logging etc.
                return values

            with driver.session() as session:
                values = session.read_transaction(get_two_tx)

        :param transaction_function: a function that takes a transaction as an
            argument and does work with the transaction.
            `transaction_function(tx, *args, **kwargs)` where `tx` is a
            :class:`.Transaction`.
        :param args: arguments for the `transaction_function`
        :param kwargs: key word arguments for the `transaction_function`

        :raises SessionError: if the session has been closed.

        :return: a result as returned by the given unit of work
        """
        return self._run_transaction(
            READ_ACCESS, transaction_function, args, kwargs
        )

    def write_transaction(
        self,
        transaction_function: t.Callable[
            te.Concatenate[ManagedTransaction, _P], t.Union[_R]
        ],
        *args: _P.args,  **kwargs: _P.kwargs
    ) -> _R:
        """Execute a unit of work in a managed write transaction.

        .. note::
            This does not necessarily imply access control, see the session
            configuration option :ref:`default-access-mode-ref`.

        This transaction will automatically be committed unless an exception is thrown during query execution or by the user code.
        Note, that this function perform retries and that the supplied `transaction_function` might get invoked more than once.

        Managed transactions should not generally be explicitly committed (via tx.commit()).

        Example::

            def create_node_tx(tx, name):
                query = "CREATE (n:NodeExample { name: $name }) RETURN id(n) AS node_id"
                result = tx.run(query, name=name)
                record = result.single()
                return record["node_id"]

            with driver.session() as session:
                node_id = session.write_transaction(create_node_tx, "example")

        :param transaction_function: a function that takes a transaction as an
            argument and does work with the transaction.
            `transaction_function(tx, *args, **kwargs)` where `tx` is a
            :class:`.Transaction`.
        :param args: key word arguments for the `transaction_function`
        :param kwargs: key word arguments for the `transaction_function`

        :raises SessionError: if the session has been closed.

        :return: a result as returned by the given unit of work
        """
        return self._run_transaction(
            WRITE_ACCESS, transaction_function, args, kwargs
        )


def retry_delay_generator(initial_delay, multiplier, jitter_factor):
    delay = initial_delay
    while True:
        jitter = jitter_factor * delay
        yield delay - jitter + (2 * jitter * random())
        delay *= multiplier<|MERGE_RESOLUTION|>--- conflicted
+++ resolved
@@ -28,25 +28,26 @@
 if t.TYPE_CHECKING:
     import typing_extensions as te
 
+    from ..._api import T_ClusterAccess
     from ..io import Bolt
 
     _R = t.TypeVar("_R")
     _P = te.ParamSpec("_P")
 
+from ..._api import (
+    Bookmarks,
+    CLUSTER_AUTO_ACCESS,
+    CLUSTER_READERS_ACCESS,
+    CLUSTER_WRITERS_ACCESS,
+    READ_ACCESS,
+    WRITE_ACCESS,
+)
 from ..._async_compat import sleep
 from ..._async_compat.util import Util
 from ..._conf import SessionConfig
 from ..._meta import (
     deprecated,
     deprecation_warn,
-)
-from ...api import (
-    Bookmarks,
-    CLUSTER_AUTO_ACCESS,
-    CLUSTER_READERS_ACCESS,
-    CLUSTER_WRITERS_ACCESS,
-    READ_ACCESS,
-    WRITE_ACCESS,
 )
 from ...exceptions import (
     ClientError,
@@ -57,7 +58,10 @@
     SessionExpired,
     TransactionError,
 )
-from ...work import Query
+from ...work import (
+    Query,
+    unit_of_work,
+)
 from .result import (
     QueryResult,
     Result,
@@ -90,7 +94,7 @@
             # do something with the result...
 
     :param pool: connection pool instance
-    :param config: session config instance
+    :param session_config: session config instance
     """
 
     # The current connection.
@@ -281,12 +285,12 @@
         For more usage details, see :meth:`.Transaction.run`.
 
         :param query: cypher query
-        :param parameters: dictionary of parameters
-        :param kwargs: additional keyword parameters
+        :param parameters: dictionary of query parameters
+        :param kwargs: additional query parameters
 
         :raises SessionError: if the session has been closed.
 
-        :returns: a new :class:`neo4j.Result` object
+        :return: a new :class:`neo4j.Result` object
         """
         self._check_state()
         if not query:
@@ -318,11 +322,15 @@
         return self._auto_result
 
     def query(
-        self, query, parameters=None,
-        cluster_member_access=CLUSTER_AUTO_ACCESS, skip_records=False,
-        timeout=None, metadata=None,
+        self,
+        query: str,
+        parameters: t.Dict[str, t.Any] = None,
+        cluster_member_access: T_ClusterAccess = CLUSTER_AUTO_ACCESS,
+        skip_records: bool = False,
+        timeout: float = None,
+        metadata: t.Dict[str, t.Any] = None,
         **kwargs
-    ):
+    ) -> QueryResult:
         """
         Run a Cypher query within an managed transaction.
 
@@ -337,32 +345,26 @@
         use :meth:`Session.execute` and :meth:`.Transaction.run`
 
         :param query: cypher query
-        :type query: str, neo4j.Query
-
-        :param parameters: dictionary of parameters
-        :type parameters: dict
-
-        :param cluster_member_access: the kind of cluster member used
-            for running the work
-
+        :param parameters: dictionary of query parameters
+        :param cluster_member_access:
+            the kind of cluster member used for running the work.
+            Default is :const:`neo4j.api.CLUSTER_AUTO_ACCESS`.
+        :param skip_records:
+            if :const:`true`, the result will not contain any records.
         :param metadata:
             a dictionary with metadata.
             For more usage details,
             see :meth:`.Session.begin_transaction`.
-        :type metadata: dict
-
         :param timeout:
             the transaction timeout in seconds.
             For more usage details,
             see :meth:`.Session.begin_transaction`.
-        :type timeout: int
-
-        :param kwargs: additional keyword parameters
-
-        :returns: a new :class:`neo4j.QueryResult` object
-        :rtype: QueryResult
-        """
-
+        :param kwargs: additional query parameters
+
+        :return: the result of the query
+        """
+
+        @unit_of_work(metadata=metadata, timeout=timeout)
         def job(tx,):
             if skip_records:
                 result = tx.run(
@@ -377,14 +379,17 @@
         return self.execute(
             job,
             cluster_member_access=cluster_member_access,
-            timeout=timeout, metadata=metadata
         )
 
     def execute(
-        self, transaction_function,
-        cluster_member_access=CLUSTER_AUTO_ACCESS,
-        metadata=None, timeout=None
-    ):
+        self,
+        transaction_function: t.Callable[
+            te.Concatenate[ManagedTransaction, _P], t.Union[_R]
+        ],
+        *args: t.Any,
+        cluster_member_access: T_ClusterAccess = CLUSTER_AUTO_ACCESS,
+        **kwargs: t.Any
+    ) -> _R:
         """Execute a unit of work in a managed transaction.
 
         This transaction will automatically be committed unless an exception
@@ -400,10 +405,14 @@
                 return records
 
             with driver.session() as session:
-                values = session.execute(lambda tx: do_cypher_tx(tx,"RETURN 1 AS x"))
+                values = session.execute(do_cypher_tx, "RETURN 1 AS x")
 
         Example::
 
+            from neo4j import unit_of_work
+            from neo4j.api import CLUSTER_READERS_ACCESS
+
+            @unit_of_work(metadata={"foo": "bar"})
             def do_cypher_tx(tx):
                 records, _ = tx.query("RETURN 1 AS x")
                 return records
@@ -411,7 +420,7 @@
             with driver.session() as session:
                 values = session.execute(
                     do_cypher_tx,
-                    cluster_member_access=neo4j.api.CLUSTER_READERS_ACCESS
+                    cluster_member_access=CLUSTER_READERS_ACCESS
                 )
 
         Example::
@@ -434,28 +443,41 @@
             with driver.session() as session:
                 values = session.execute(get_two_tx)
 
-        :param transaction_function: a function that takes a transaction as an
-            argument and does work with the transaction.
-            ``transaction_function(tx)`` where ``tx`` is a
-            :class:`.Transaction`.
-
-        :param cluster_member_access: the kind of cluster member used
-            for running the work
-
-        :param metadata:
-            a dictionary with metadata.
-            For more usage details,
-            see :meth:`.Session.begin_transaction`.
-        :type metadata: dict
-
-        :param timeout:
-            the transaction timeout in seconds.
-            For more usage details,
-            see :meth:`.Session.begin_transaction`.
-        :type timeout: int
+        :param args: positional arguments for the transaction function
+        :param transaction_function:
+            a function that takes a transaction as an argument and does work
+            with the transaction. ``transaction_function(tx)`` where ``tx``
+            is a :class:`.ManagedTransaction`. For additional control,
+            the function may be decorated with :func:`@unit_of_work`.
+        :param cluster_member_access:
+            the kind of cluster member used for running the work.
+            Default is :const:`neo4j.api.CLUSTER_AUTO_ACCESS`.
+        :param kwargs: keyword arguments for the transaction function
+
+            ..note::
+
+                The keyword arguments that can be passed to the
+                transaction function are obviously limited by the keyword
+                arguments ``execute`` consumes. The easiest way out is to avoid
+                those when writing the transaction function. If it's not
+                possible to avoid the keyword, the user may work around this by
+                enclosing the transaction function in a ``lambda`` or another
+                function.
+
+                Example::
+
+                    def do_cypher_tx(tx, *, cluster_member_access):
+                        # cluster_member_access is a keyword-only argument
+                        ...
+
+                    values = driver.execute(
+                        lambda tx: do_cypher_tx(tx, cluster_member_access=...),
+                        cluster_member_access=api.CLUSTER_READERS_ACCESS
+                    )
 
         :return: a result as returned by the given unit of work
         """
+        access_mode: str
         if cluster_member_access == CLUSTER_AUTO_ACCESS:
             if self._supports_auto_routing():
                 access_mode = READ_ACCESS
@@ -468,11 +490,17 @@
         elif cluster_member_access == CLUSTER_WRITERS_ACCESS:
             access_mode = WRITE_ACCESS
         else:
-            raise ClientError("Invalid cluster_member_access")
+            raise ClientError(
+                f"Invalid cluster_member_access '{cluster_member_access}', "
+                f"must be one of '{CLUSTER_AUTO_ACCESS}', "
+                f"'{CLUSTER_READERS_ACCESS}', or '{CLUSTER_WRITERS_ACCESS}' "
+                f"('neo4j.api.CLUSTER_AUTO_ACCESS', "
+                f"'neo4j.api.CLUSTER_READERS_ACCESS', or "
+                f"'neo4j.api.CLUSTER_WRITERS_ACCESS' respectively)."
+            )
 
         return self._run_transaction(
-            access_mode, transaction_function,
-            metadata=metadata, timeout=timeout
+            access_mode, transaction_function, *args, **kwargs
         )
 
     @deprecated(
@@ -493,7 +521,7 @@
             :meth:`last_bookmark` will be removed in version 6.0.
             Use :meth:`last_bookmarks` instead.
 
-        :returns: last bookmark
+        :return: last bookmark
         """
         # The set of bookmarks to be passed into the next transaction.
 
@@ -534,7 +562,7 @@
         Note: For auto-transactions (:meth:`Session.run`), this will trigger
         :meth:`Result.consume` for the current result.
 
-        :returns: the session's last known bookmarks
+        :return: the session's last known bookmarks
         """
         # The set of bookmarks to be passed into the next transaction.
 
@@ -605,7 +633,7 @@
         :raises TransactionError: if a transaction is already open.
         :raises SessionError: if the session has been closed.
 
-        :returns: A new transaction instance.
+        :return: A new transaction instance.
         """
         self._check_state()
         # TODO: Implement TransactionConfig consumption
@@ -627,15 +655,14 @@
         return t.cast(Transaction, self._transaction)
 
     def _run_transaction(
-        self, access_mode, transaction_function, func_args=[], func_kwargs={},
-        metadata=None, timeout=None
+        self, access_mode, transaction_function, *args, **kwargs
     ):
         self._check_state()
         if not callable(transaction_function):
             raise TypeError("Unit of work is not callable")
 
-        metadata = getattr(transaction_function, "metadata", metadata)
-        timeout = getattr(transaction_function, "timeout", timeout)
+        metadata = getattr(transaction_function, "metadata", None)
+        timeout = getattr(transaction_function, "timeout", None)
 
         retry_delay = retry_delay_generator(
             self._config.initial_retry_delay,
@@ -656,11 +683,6 @@
                 )
                 tx = self._transaction
                 try:
-<<<<<<< HEAD
-                    result = transaction_function(
-                        tx, *func_args, **func_kwargs
-                    )
-=======
                     result = transaction_function(tx, *args, **kwargs)
                 except asyncio.CancelledError:
                     # if cancellation callback has not been called yet:
@@ -669,7 +691,6 @@
                             message="transaction function"
                         )
                     raise
->>>>>>> 5b0c6708
                 except Exception:
                     tx._close()
                     raise
@@ -754,7 +775,7 @@
         :param transaction_function: a function that takes a transaction as an
             argument and does work with the transaction.
             `transaction_function(tx, *args, **kwargs)` where `tx` is a
-            :class:`.Transaction`.
+            :class:`.ManagedTransaction`.
         :param args: arguments for the `transaction_function`
         :param kwargs: key word arguments for the `transaction_function`
 
@@ -798,7 +819,7 @@
         :param transaction_function: a function that takes a transaction as an
             argument and does work with the transaction.
             `transaction_function(tx, *args, **kwargs)` where `tx` is a
-            :class:`.Transaction`.
+            :class:`.ManagedTransaction`.
         :param args: key word arguments for the `transaction_function`
         :param kwargs: key word arguments for the `transaction_function`
 
