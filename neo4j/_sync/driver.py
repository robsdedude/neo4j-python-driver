--- conflicted
+++ resolved
@@ -22,10 +22,39 @@
 
 
 if t.TYPE_CHECKING:
+    import ssl
+
     import typing_extensions as te
 
-    import ssl
-
+    from .._api import (
+        T_ClusterAccess,
+        T_Trust,
+    )
+
+    _T = t.TypeVar("_T")
+    _P = te.ParamSpec("_P")
+
+from .._api import (
+    Auth,
+    Bookmarks,
+    CLUSTER_AUTO_ACCESS,
+    DRIVER_BOLT,
+    DRIVER_NEO4J,
+    parse_neo4j_uri,
+    parse_routing_context,
+    READ_ACCESS,
+    SECURITY_TYPE_SECURE,
+    SECURITY_TYPE_SELF_SIGNED_CERTIFICATE,
+    ServerInfo,
+    TRUST_ALL_CERTIFICATES,
+    TRUST_SYSTEM_CA_SIGNED_CERTIFICATES,
+    URI_SCHEME_BOLT,
+    URI_SCHEME_BOLT_SECURE,
+    URI_SCHEME_BOLT_SELF_SIGNED_CERTIFICATE,
+    URI_SCHEME_NEO4J,
+    URI_SCHEME_NEO4J_SECURE,
+    URI_SCHEME_NEO4J_SELF_SIGNED_CERTIFICATE,
+)
 from .._async_compat.util import Util
 from .._conf import (
     Config,
@@ -42,31 +71,11 @@
     unclosed_resource_warn,
 )
 from ..addressing import Address
-from ..api import (
-<<<<<<< HEAD
-    CLUSTER_AUTO_ACCESS,
-=======
-    Auth,
-    Bookmarks,
-    DRIVER_BOLT,
-    DRIVER_NEO4J,
-    parse_neo4j_uri,
-    parse_routing_context,
->>>>>>> 5b0c6708
-    READ_ACCESS,
-    SECURITY_TYPE_SECURE,
-    SECURITY_TYPE_SELF_SIGNED_CERTIFICATE,
-    ServerInfo,
-    TRUST_ALL_CERTIFICATES,
-    TRUST_SYSTEM_CA_SIGNED_CERTIFICATES,
-    URI_SCHEME_BOLT,
-    URI_SCHEME_BOLT_SECURE,
-    URI_SCHEME_BOLT_SELF_SIGNED_CERTIFICATE,
-    URI_SCHEME_NEO4J,
-    URI_SCHEME_NEO4J_SECURE,
-    URI_SCHEME_NEO4J_SELF_SIGNED_CERTIFICATE,
+from .work import (
+    ManagedTransaction,
+    QueryResult,
+    Session,
 )
-from .work import Session
 
 
 class GraphDatabase:
@@ -84,10 +93,7 @@
             max_connection_lifetime: float = ...,
             max_connection_pool_size: int = ...,
             connection_timeout: float = ...,
-            trust: t.Union[
-                te.Literal["TRUST_ALL_CERTIFICATES"],
-                te.Literal["TRUST_SYSTEM_CA_SIGNED_CERTIFICATES"]
-            ] = ...,
+            trust: T_Trust = ...,
             resolver: t.Union[
                 t.Callable[[Address], t.Iterable[Address]],
                 t.Callable[[Address], t.Union[t.Iterable[Address]]],
@@ -366,7 +372,7 @@
                 see :ref:`session-configuration-ref` for available
                 key-word arguments.
 
-            :returns: new :class:`neo4j.Session` object
+            :return: new :class:`neo4j.Session` object
             """
             raise NotImplementedError
 
@@ -516,10 +522,16 @@
             return session._connection.supports_multiple_databases
 
     def query(
-        self, query, parameters=None, database=None,
-        cluster_member_access=CLUSTER_AUTO_ACCESS, skip_records=False,
-        metadata=None, timeout=None, **kwargs
-    ):
+        self,
+        query: str,
+        parameters: t.Dict[str, t.Any] = None,
+        database: str = None,
+        cluster_member_access: T_ClusterAccess = CLUSTER_AUTO_ACCESS,
+        skip_records: bool = False,
+        metadata: t.Dict[str, t.Any] = None,
+        timeout: float = None,
+        **kwargs: t.Any
+    ) -> QueryResult:
         """
         Run a Cypher query within an managed transaction.
 
@@ -535,33 +547,24 @@
         use :meth:`Driver.execute` and :meth:`.Transaction.run`
 
         :param query: cypher query
-        :type query: str, neo4j.Query
-
-        :param parameters: dictionary of parameters
-        :type parameters: dict
-
+        :param parameters: dictionary of query parameters
         :param database: the name of the database to be used
-        :type database: str
-
         :param cluster_member_access: the kind of cluster member used
-            for running the work
-
+            for running the work.
+            Default is :const:`neo4j.api.CLUSTER_AUTO_ACCESS`.
+        :param skip_records:
+            if :const:`true`, the result will not contain any records.
         :param metadata:
             a dictionary with metadata.
             For more usage details,
             see :meth:`.Session.begin_transaction`.
-        :type metadata: dict
-
         :param timeout:
             the transaction timeout in seconds.
             For more usage details,
             see :meth:`.Session.begin_transaction`.
-        :type timeout: int
-
-        :param kwargs: additional keyword parameters
-
-        :returns: a new :class:`neo4j.QueryResult` object
-        :rtype: QueryResult
+        :param kwargs: additional query parameters
+
+        :return: a new :class:`neo4j.QueryResult` object
         """
 
         with self.session(database=database) as session:
@@ -576,10 +579,15 @@
             )
 
     def execute(
-        self, transaction_function,
-        database=None, cluster_member_access=CLUSTER_AUTO_ACCESS,
-        metadata=None, timeout=None
-    ):
+        self,
+        transaction_function: t.Callable[
+            te.Concatenate[ManagedTransaction, _P], t.Union[_T]
+        ],
+        *args: t.Any,
+        database: str = None,
+        cluster_member_access: T_ClusterAccess = CLUSTER_AUTO_ACCESS,
+        **kwargs: t.Any
+    ) -> _T:
         """Execute a unit of work in a managed transaction.
 
         This transaction will automatically be committed unless an exception
@@ -593,10 +601,14 @@
                 records, _ = tx.query(cypher)
                 return records
 
-            values = driver.execute(lambda tx: do_cypher_tx(tx, "RETURN 1 AS x"))
+            values = driver.execute(do_cypher_tx, "RETURN 1 AS x")
 
         Example::
 
+            from neo4j import unit_of_work
+            from neo4j.api import CLUSTER_READERS_ACCESS
+
+            @unit_of_work(metadata={"foo": "bar"})
             def do_cypher_tx(tx):
                 records, _ = tx.query("RETURN 1 AS x")
                 return records
@@ -627,31 +639,37 @@
 
             values = driver.execute(get_two_tx)
 
-        :param transaction_function: a function that takes a transaction as an
-            argument and does work with the transaction.
-            ``transaction_function(tx)`` where ``tx`` is a
-            :class:`.Transaction`.
-
-        :param parameters: dictionary of parameters
-        :type parameters: dict
-
+        :param transaction_function:
+            a function that takes a transaction as an argument and does work
+            with the transaction. ``transaction_function(tx)`` where ``tx``
+            is a :class:`.Transaction`.
+        :param args: positional arguments for the transaction function
         :param database: the name of the database to be used
-        :type database: str
-
-        :param cluster_member_access: the kind of cluster member used
-            for running the work
-
-        :param metadata:
-            a dictionary with metadata.
-            For more usage details,
-            see :meth:`.Session.begin_transaction`.
-        :type metadata: dict
-
-        :param timeout:
-            the transaction timeout in seconds.
-            For more usage details,
-            see :meth:`.Session.begin_transaction`.
-        :type timeout: int
+        :param cluster_member_access:
+            the kind of cluster member used for running the work.
+            Default is :const:`neo4j.api.CLUSTER_AUTO_ACCESS`.
+        :param kwargs: keyword arguments for the transaction function
+
+            ..note::
+
+                The keyword arguments that can be passed to the
+                transaction function are obviously limited by the keyword
+                arguments ``execute`` consumes. The easiest way out is to avoid
+                those when writing the transaction function. If it's not
+                possible to avoid the keyword, the user may work around this by
+                enclosing the transaction function in a ``lambda`` or another
+                function.
+
+                Example::
+
+                    def do_cypher_tx(tx, *, database):
+                        # database is a keyword-only argument
+                        ...
+
+                    values = driver.execute(
+                        lambda tx: do_cypher_tx(tx, database=...),
+                        database="neo4j"  # we can still choose a database
+                    )
 
         :return: a result as returned by the given unit of work
         """
@@ -659,9 +677,9 @@
         with self.session(database=database) as session:
             return session.execute(
                 transaction_function,
+                *args,
                 cluster_member_access=cluster_member_access,
-                timeout=timeout,
-                metadata=metadata
+                **kwargs
             )
 
 
