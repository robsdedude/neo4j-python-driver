# Copyright (c) "Neo4j"
# Neo4j Sweden AB [https://neo4j.com]
#
# This file is part of Neo4j.
#
# Licensed under the Apache License, Version 2.0 (the "License");
# you may not use this file except in compliance with the License.
# You may obtain a copy of the License at
#
#     https://www.apache.org/licenses/LICENSE-2.0
#
# Unless required by applicable law or agreed to in writing, software
# distributed under the License is distributed on an "AS IS" BASIS,
# WITHOUT WARRANTIES OR CONDITIONS OF ANY KIND, either express or implied.
# See the License for the specific language governing permissions and
# limitations under the License.

""" Base classes and helpers.
"""

from __future__ import annotations

import typing as t
from urllib.parse import (
    parse_qs,
    urlparse,
)


if t.TYPE_CHECKING:
    import typing_extensions as te
    from .addressing import Address

from ._meta import deprecated
from .exceptions import ConfigurationError


READ_ACCESS: te.Final[str] = "READ"
WRITE_ACCESS: te.Final[str] = "WRITE"

<<<<<<< HEAD
CLUSTER_AUTO_ACCESS = "AUTOMATIC"
CLUSTER_READERS_ACCESS = "READERS"
CLUSTER_WRITERS_ACCESS = "WRITERS"

DRIVER_BOLT = "DRIVER_BOLT"
DRIVER_NEO4j = "DRIVER_NEO4J"
=======
DRIVER_BOLT: te.Final[str] = "DRIVER_BOLT"
DRIVER_NEO4J: te.Final[str] = "DRIVER_NEO4J"
>>>>>>> 5b0c6708

SECURITY_TYPE_NOT_SECURE: te.Final[str] = "SECURITY_TYPE_NOT_SECURE"
SECURITY_TYPE_SELF_SIGNED_CERTIFICATE: te.Final[str] = \
    "SECURITY_TYPE_SELF_SIGNED_CERTIFICATE"
SECURITY_TYPE_SECURE: te.Final[str] = "SECURITY_TYPE_SECURE"

URI_SCHEME_BOLT: te.Final[str] = "bolt"
URI_SCHEME_BOLT_SELF_SIGNED_CERTIFICATE: te.Final[str] = "bolt+ssc"
URI_SCHEME_BOLT_SECURE: te.Final[str] = "bolt+s"

URI_SCHEME_NEO4J: te.Final[str] = "neo4j"
URI_SCHEME_NEO4J_SELF_SIGNED_CERTIFICATE: te.Final[str] = "neo4j+ssc"
URI_SCHEME_NEO4J_SECURE: te.Final[str] = "neo4j+s"

URI_SCHEME_BOLT_ROUTING: te.Final[str] = "bolt+routing"

# TODO: 6.0 - remove TRUST constants
TRUST_SYSTEM_CA_SIGNED_CERTIFICATES: te.Final[str] = \
    "TRUST_SYSTEM_CA_SIGNED_CERTIFICATES"  # Default
TRUST_ALL_CERTIFICATES: te.Final[str] = "TRUST_ALL_CERTIFICATES"

SYSTEM_DATABASE: te.Final[str] = "system"
DEFAULT_DATABASE: te.Final[None] = None  # Must be a non string hashable value


# TODO: This class is not tested
class Auth:
    """Container for auth details.

    :param scheme: specifies the type of authentication, examples: "basic",
                   "kerberos"
    :param principal: specifies who is being authenticated
    :param credentials: authenticates the principal
    :param realm: specifies the authentication provider
    :param parameters: extra key word parameters passed along to the
                       authentication provider
    """

    def __init__(
        self,
        scheme: t.Optional[str],
        principal: t.Optional[str],
        credentials: t.Optional[str],
        realm: str = None,
        **parameters: t.Any
    ) -> None:
        self.scheme = scheme
        # Neo4j servers pre 4.4 require the principal field to always be
        # present. Therefore, we transmit it even if it's an empty sting.
        if principal is not None:
            self.principal = principal
        if credentials:
            self.credentials = credentials
        if realm:
            self.realm = realm
        if parameters:
            self.parameters = parameters


# For backwards compatibility
AuthToken = Auth


def basic_auth(user: str, password: str, realm: str = None) -> Auth:
    """Generate a basic auth token for a given user and password.

    This will set the scheme to "basic" for the auth token.

    :param user: user name, this will set the
    :param password: current password, this will set the credentials
    :param realm: specifies the authentication provider

    :return: auth token for use with :meth:`GraphDatabase.driver` or
        :meth:`AsyncGraphDatabase.driver`
    """
    return Auth("basic", user, password, realm)


def kerberos_auth(base64_encoded_ticket: str) -> Auth:
    """Generate a kerberos auth token with the base64 encoded ticket.

    This will set the scheme to "kerberos" for the auth token.

    :param base64_encoded_ticket: a base64 encoded service ticket, this will set
                                  the credentials

    :return: auth token for use with :meth:`GraphDatabase.driver` or
        :meth:`AsyncGraphDatabase.driver`
    """
    return Auth("kerberos", "", base64_encoded_ticket)


def bearer_auth(base64_encoded_token: str) -> Auth:
    """Generate an auth token for Single-Sign-On providers.

    This will set the scheme to "bearer" for the auth token.

    :param base64_encoded_token: a base64 encoded authentication token generated
                                 by a Single-Sign-On provider.

    :return: auth token for use with :meth:`GraphDatabase.driver` or
        :meth:`AsyncGraphDatabase.driver`
    """
    return Auth("bearer", None, base64_encoded_token)


def custom_auth(
    principal: t.Optional[str],
    credentials: t.Optional[str],
    realm: t.Optional[str],
    scheme: t.Optional[str],
    **parameters: t.Any
) -> Auth:
    """Generate a custom auth token.

    :param principal: specifies who is being authenticated
    :param credentials: authenticates the principal
    :param realm: specifies the authentication provider
    :param scheme: specifies the type of authentication
    :param parameters: extra key word parameters passed along to the
                       authentication provider

    :return: auth token for use with :meth:`GraphDatabase.driver` or
        :meth:`AsyncGraphDatabase.driver`
    """
    return Auth(scheme, principal, credentials, realm, **parameters)


# TODO 6.0 - remove this class
class Bookmark:
    """A Bookmark object contains an immutable list of bookmark string values.

    .. deprecated:: 5.0
        `Bookmark` will be removed in version 6.0.
        Use :class:`Bookmarks` instead.

    :param values: ASCII string values
    """

    @deprecated("Use the `Bookmarks`` class instead.")
    def __init__(self, *values: str) -> None:
        if values:
            bookmarks = []
            for ix in values:
                try:
                    if ix:
                        ix.encode("ascii")
                        bookmarks.append(ix)
                except UnicodeEncodeError as e:
                    raise ValueError("The value {} is not ASCII".format(ix))
            self._values = frozenset(bookmarks)
        else:
            self._values = frozenset()

    def __repr__(self) -> str:
        """
        :return: repr string with sorted values
        """
        return "<Bookmark values={{{}}}>".format(", ".join(["'{}'".format(ix) for ix in sorted(self._values)]))

    def __bool__(self) -> bool:
        return bool(self._values)

    @property
    def values(self) -> frozenset:
        """
        :return: immutable list of bookmark string values
        """
        return self._values


class Bookmarks:
    """Container for an immutable set of bookmark string values.

    Bookmarks are used to causally chain session.
    See :meth:`Session.last_bookmarks` or :meth:`AsyncSession.last_bookmarks`
    for more information.

    Use addition to combine multiple Bookmarks objects::

        bookmarks3 = bookmarks1 + bookmarks2
    """

    def __init__(self):
        self._raw_values = frozenset()

    def __repr__(self) -> str:
        """
        :return: repr string with sorted values
        """
        return "<Bookmarks values={{{}}}>".format(
            ", ".join(map(repr, sorted(self._raw_values)))
        )

    def __bool__(self) -> bool:
        return bool(self._raw_values)

    def __add__(self, other: Bookmarks) -> Bookmarks:
        if isinstance(other, Bookmarks):
            if not other:
                return self
            ret = self.__class__()
            ret._raw_values = self._raw_values | other._raw_values
            return ret
        return NotImplemented

    @property
    def raw_values(self) -> t.FrozenSet[str]:
        """The raw bookmark values.

        You should not need to access them unless you want to serialize
        bookmarks.

        :return: immutable list of bookmark string values
        :rtype: frozenset[str]
        """
        return self._raw_values

    @classmethod
    def from_raw_values(cls, values: t.Iterable[str]) -> Bookmarks:
        """Create a Bookmarks object from a list of raw bookmark string values.

        You should not need to use this method unless you want to deserialize
        bookmarks.

        :param values: ASCII string values (raw bookmarks)
        :type values: Iterable[str]
        """
        obj = cls()
        bookmarks = []
        for value in values:
            if not isinstance(value, str):
                raise TypeError("Raw bookmark values must be str. "
                                "Found {}".format(type(value)))
            try:
                value.encode("ascii")
            except UnicodeEncodeError as e:
                raise ValueError(f"The value {value} is not ASCII") from e
            bookmarks.append(value)
        obj._raw_values = frozenset(bookmarks)
        return obj


class ServerInfo:
    """ Represents a package of information relating to a Neo4j server.
    """

    def __init__(self, address: Address, protocol_version: Version):
        self._address = address
        self._protocol_version = protocol_version
        self._metadata: dict = {}

    @property
    def address(self) -> Address:
        """ Network address of the remote server.
        """
        return self._address

    @property
    def protocol_version(self) -> Version:
        """ Bolt protocol version with which the remote server
        communicates. This is returned as a :class:`.Version`
        object, which itself extends a simple 2-tuple of
        (major, minor) integers.
        """
        return self._protocol_version

    @property
    def agent(self) -> str:
        """ Server agent string by which the remote server identifies
        itself.
        """
        return str(self._metadata.get("server"))

    @property  # type: ignore
    @deprecated("The connection id is considered internal information "
                "and will no longer be exposed in future versions.")
    def connection_id(self):
        """ Unique identifier for the remote server connection.
        """
        return self._metadata.get("connection_id")

    def update(self, metadata: dict) -> None:
        """ Update server information with extra metadata. This is
        typically drawn from the metadata received after successful
        connection initialisation.
        """
        self._metadata.update(metadata)


class Version(tuple):

    def __new__(cls, *v):
        return super().__new__(cls, v)

    def __repr__(self):
        return "{}{}".format(self.__class__.__name__, super().__repr__())

    def __str__(self):
        return ".".join(map(str, self))

    def to_bytes(self) -> bytes:
        b = bytearray(4)
        for i, v in enumerate(self):
            if not 0 <= i < 2:
                raise ValueError("Too many version components")
            if isinstance(v, list):
                b[-i - 1] = int(v[0] % 0x100)
                b[-i - 2] = int((v[0] - v[-1]) % 0x100)
            else:
                b[-i - 1] = int(v % 0x100)
        return bytes(b)

    @classmethod
    def from_bytes(cls, b: bytes) -> Version:
        b = bytearray(b)
        if len(b) != 4:
            raise ValueError("Byte representation must be exactly four bytes")
        if b[0] != 0 or b[1] != 0:
            raise ValueError("First two bytes must contain zero")
        return Version(b[-1], b[-2])


def parse_neo4j_uri(uri):
    parsed = urlparse(uri)

    if parsed.username:
        raise ConfigurationError("Username is not supported in the URI")

    if parsed.password:
        raise ConfigurationError("Password is not supported in the URI")

    if parsed.scheme == URI_SCHEME_BOLT_ROUTING:
        raise ConfigurationError("Uri scheme {!r} have been renamed. Use {!r}".format(parsed.scheme, URI_SCHEME_NEO4J))
    elif parsed.scheme == URI_SCHEME_BOLT:
        driver_type = DRIVER_BOLT
        security_type = SECURITY_TYPE_NOT_SECURE
    elif parsed.scheme == URI_SCHEME_BOLT_SELF_SIGNED_CERTIFICATE:
        driver_type = DRIVER_BOLT
        security_type = SECURITY_TYPE_SELF_SIGNED_CERTIFICATE
    elif parsed.scheme == URI_SCHEME_BOLT_SECURE:
        driver_type = DRIVER_BOLT
        security_type = SECURITY_TYPE_SECURE
    elif parsed.scheme == URI_SCHEME_NEO4J:
        driver_type = DRIVER_NEO4J
        security_type = SECURITY_TYPE_NOT_SECURE
    elif parsed.scheme == URI_SCHEME_NEO4J_SELF_SIGNED_CERTIFICATE:
        driver_type = DRIVER_NEO4J
        security_type = SECURITY_TYPE_SELF_SIGNED_CERTIFICATE
    elif parsed.scheme == URI_SCHEME_NEO4J_SECURE:
        driver_type = DRIVER_NEO4J
        security_type = SECURITY_TYPE_SECURE
    else:
        raise ConfigurationError("URI scheme {!r} is not supported. Supported URI schemes are {}. Examples: bolt://host[:port] or neo4j://host[:port][?routing_context]".format(
            parsed.scheme,
            [
                URI_SCHEME_BOLT,
                URI_SCHEME_BOLT_SELF_SIGNED_CERTIFICATE,
                URI_SCHEME_BOLT_SECURE,
                URI_SCHEME_NEO4J,
                URI_SCHEME_NEO4J_SELF_SIGNED_CERTIFICATE,
                URI_SCHEME_NEO4J_SECURE
            ]
        ))

    return driver_type, security_type, parsed


def check_access_mode(access_mode):
    if access_mode is None:
        return WRITE_ACCESS
    if access_mode not in (READ_ACCESS, WRITE_ACCESS):
        msg = "Unsupported access mode {}".format(access_mode)
        raise ConfigurationError(msg)

    return access_mode


def parse_routing_context(query):
    """ Parse the query portion of a URI to generate a routing context dictionary.
    """
    if not query:
        return {}

    context = {}
    parameters = parse_qs(query, True)
    for key in parameters:
        value_list = parameters[key]
        if len(value_list) != 1:
            raise ConfigurationError("Duplicated query parameters with key '%s', value '%s' found in query string '%s'" % (key, value_list, query))
        value = value_list[0]
        if not value:
            raise ConfigurationError("Invalid parameters:'%s=%s' in query string '%s'." % (key, value, query))
        context[key] = value

    return context<|MERGE_RESOLUTION|>--- conflicted
+++ resolved
@@ -18,430 +18,104 @@
 """ Base classes and helpers.
 """
 
-from __future__ import annotations
-
-import typing as t
-from urllib.parse import (
-    parse_qs,
-    urlparse,
+from ._api import (
+    Auth,
+    AuthToken as _AuthToken,
+    basic_auth,
+    bearer_auth,
+    Bookmark,
+    Bookmarks,
+    check_access_mode as _check_access_mode,
+    custom_auth,
+    DEFAULT_DATABASE,
+    DRIVER_BOLT as _DRIVER_BOLT,
+    DRIVER_NEO4J as _DRIVER_NEO4J,
+    kerberos_auth,
+    parse_neo4j_uri as _parse_neo4j_uri,
+    parse_routing_context as _parse_routing_context,
+    READ_ACCESS,
+    SECURITY_TYPE_NOT_SECURE as _SECURITY_TYPE_NOT_SECURE,
+    SECURITY_TYPE_SECURE as _SECURITY_TYPE_SECURE,
+    SECURITY_TYPE_SELF_SIGNED_CERTIFICATE as _SECURITY_TYPE_SELF_SIGNED_CERTIFICATE,
+    ServerInfo,
+    SYSTEM_DATABASE,
+    TRUST_ALL_CERTIFICATES,
+    TRUST_SYSTEM_CA_SIGNED_CERTIFICATES,
+    URI_SCHEME_BOLT,
+    URI_SCHEME_BOLT_ROUTING as _URI_SCHEME_BOLT_ROUTING,
+    URI_SCHEME_BOLT_SECURE,
+    URI_SCHEME_BOLT_SELF_SIGNED_CERTIFICATE,
+    URI_SCHEME_NEO4J,
+    URI_SCHEME_NEO4J_SECURE,
+    URI_SCHEME_NEO4J_SELF_SIGNED_CERTIFICATE,
+    Version,
+    WRITE_ACCESS,
 )
 
 
-if t.TYPE_CHECKING:
-    import typing_extensions as te
-    from .addressing import Address
-
-from ._meta import deprecated
-from .exceptions import ConfigurationError
+__all__ = [
+    "READ_ACCESS",
+    "WRITE_ACCESS",
+    "CLUSTER_AUTO_ACCESS",
+    "CLUSTER_READERS_ACCESS",
+    "CLUSTER_WRITERS_ACCESS",
+    "DRIVER_BOLT",
+    "DRIVER_NEO4J",
+    "SECURITY_TYPE_NOT_SECURE",
+    "SECURITY_TYPE_SELF_SIGNED_CERTIFICATE",
+    "SECURITY_TYPE_SECURE",
+    "URI_SCHEME_BOLT",
+    "URI_SCHEME_BOLT_SELF_SIGNED_CERTIFICATE",
+    "URI_SCHEME_BOLT_SECURE",
+    "URI_SCHEME_NEO4J",
+    "URI_SCHEME_NEO4J_SELF_SIGNED_CERTIFICATE",
+    "URI_SCHEME_NEO4J_SECURE",
+    "URI_SCHEME_BOLT_ROUTING",
+    "SYSTEM_DATABASE",
+    "DEFAULT_DATABASE",
+    "TRUST_SYSTEM_CA_SIGNED_CERTIFICATES",
+    "TRUST_ALL_CERTIFICATES",
+    "Auth",
+    "AuthToken",
+    "basic_auth",
+    "kerberos_auth",
+    "bearer_auth",
+    "custom_auth",
+    "Bookmark",
+    "Bookmarks",
+    "ServerInfo",
+    "Version",
+    "parse_neo4j_uri",
+    "check_access_mode",
+    "parse_routing_context",
+]
 
 
-READ_ACCESS: te.Final[str] = "READ"
-WRITE_ACCESS: te.Final[str] = "WRITE"
-
-<<<<<<< HEAD
-CLUSTER_AUTO_ACCESS = "AUTOMATIC"
-CLUSTER_READERS_ACCESS = "READERS"
-CLUSTER_WRITERS_ACCESS = "WRITERS"
-
-DRIVER_BOLT = "DRIVER_BOLT"
-DRIVER_NEO4j = "DRIVER_NEO4J"
-=======
-DRIVER_BOLT: te.Final[str] = "DRIVER_BOLT"
-DRIVER_NEO4J: te.Final[str] = "DRIVER_NEO4J"
->>>>>>> 5b0c6708
-
-SECURITY_TYPE_NOT_SECURE: te.Final[str] = "SECURITY_TYPE_NOT_SECURE"
-SECURITY_TYPE_SELF_SIGNED_CERTIFICATE: te.Final[str] = \
-    "SECURITY_TYPE_SELF_SIGNED_CERTIFICATE"
-SECURITY_TYPE_SECURE: te.Final[str] = "SECURITY_TYPE_SECURE"
-
-URI_SCHEME_BOLT: te.Final[str] = "bolt"
-URI_SCHEME_BOLT_SELF_SIGNED_CERTIFICATE: te.Final[str] = "bolt+ssc"
-URI_SCHEME_BOLT_SECURE: te.Final[str] = "bolt+s"
-
-URI_SCHEME_NEO4J: te.Final[str] = "neo4j"
-URI_SCHEME_NEO4J_SELF_SIGNED_CERTIFICATE: te.Final[str] = "neo4j+ssc"
-URI_SCHEME_NEO4J_SECURE: te.Final[str] = "neo4j+s"
-
-URI_SCHEME_BOLT_ROUTING: te.Final[str] = "bolt+routing"
-
-# TODO: 6.0 - remove TRUST constants
-TRUST_SYSTEM_CA_SIGNED_CERTIFICATES: te.Final[str] = \
-    "TRUST_SYSTEM_CA_SIGNED_CERTIFICATES"  # Default
-TRUST_ALL_CERTIFICATES: te.Final[str] = "TRUST_ALL_CERTIFICATES"
-
-SYSTEM_DATABASE: te.Final[str] = "system"
-DEFAULT_DATABASE: te.Final[None] = None  # Must be a non string hashable value
-
-
-# TODO: This class is not tested
-class Auth:
-    """Container for auth details.
-
-    :param scheme: specifies the type of authentication, examples: "basic",
-                   "kerberos"
-    :param principal: specifies who is being authenticated
-    :param credentials: authenticates the principal
-    :param realm: specifies the authentication provider
-    :param parameters: extra key word parameters passed along to the
-                       authentication provider
-    """
-
-    def __init__(
-        self,
-        scheme: t.Optional[str],
-        principal: t.Optional[str],
-        credentials: t.Optional[str],
-        realm: str = None,
-        **parameters: t.Any
-    ) -> None:
-        self.scheme = scheme
-        # Neo4j servers pre 4.4 require the principal field to always be
-        # present. Therefore, we transmit it even if it's an empty sting.
-        if principal is not None:
-            self.principal = principal
-        if credentials:
-            self.credentials = credentials
-        if realm:
-            self.realm = realm
-        if parameters:
-            self.parameters = parameters
-
-
-# For backwards compatibility
-AuthToken = Auth
-
-
-def basic_auth(user: str, password: str, realm: str = None) -> Auth:
-    """Generate a basic auth token for a given user and password.
-
-    This will set the scheme to "basic" for the auth token.
-
-    :param user: user name, this will set the
-    :param password: current password, this will set the credentials
-    :param realm: specifies the authentication provider
-
-    :return: auth token for use with :meth:`GraphDatabase.driver` or
-        :meth:`AsyncGraphDatabase.driver`
-    """
-    return Auth("basic", user, password, realm)
-
-
-def kerberos_auth(base64_encoded_ticket: str) -> Auth:
-    """Generate a kerberos auth token with the base64 encoded ticket.
-
-    This will set the scheme to "kerberos" for the auth token.
-
-    :param base64_encoded_ticket: a base64 encoded service ticket, this will set
-                                  the credentials
-
-    :return: auth token for use with :meth:`GraphDatabase.driver` or
-        :meth:`AsyncGraphDatabase.driver`
-    """
-    return Auth("kerberos", "", base64_encoded_ticket)
-
-
-def bearer_auth(base64_encoded_token: str) -> Auth:
-    """Generate an auth token for Single-Sign-On providers.
-
-    This will set the scheme to "bearer" for the auth token.
-
-    :param base64_encoded_token: a base64 encoded authentication token generated
-                                 by a Single-Sign-On provider.
-
-    :return: auth token for use with :meth:`GraphDatabase.driver` or
-        :meth:`AsyncGraphDatabase.driver`
-    """
-    return Auth("bearer", None, base64_encoded_token)
-
-
-def custom_auth(
-    principal: t.Optional[str],
-    credentials: t.Optional[str],
-    realm: t.Optional[str],
-    scheme: t.Optional[str],
-    **parameters: t.Any
-) -> Auth:
-    """Generate a custom auth token.
-
-    :param principal: specifies who is being authenticated
-    :param credentials: authenticates the principal
-    :param realm: specifies the authentication provider
-    :param scheme: specifies the type of authentication
-    :param parameters: extra key word parameters passed along to the
-                       authentication provider
-
-    :return: auth token for use with :meth:`GraphDatabase.driver` or
-        :meth:`AsyncGraphDatabase.driver`
-    """
-    return Auth(scheme, principal, credentials, realm, **parameters)
-
-
-# TODO 6.0 - remove this class
-class Bookmark:
-    """A Bookmark object contains an immutable list of bookmark string values.
-
-    .. deprecated:: 5.0
-        `Bookmark` will be removed in version 6.0.
-        Use :class:`Bookmarks` instead.
-
-    :param values: ASCII string values
-    """
-
-    @deprecated("Use the `Bookmarks`` class instead.")
-    def __init__(self, *values: str) -> None:
-        if values:
-            bookmarks = []
-            for ix in values:
-                try:
-                    if ix:
-                        ix.encode("ascii")
-                        bookmarks.append(ix)
-                except UnicodeEncodeError as e:
-                    raise ValueError("The value {} is not ASCII".format(ix))
-            self._values = frozenset(bookmarks)
-        else:
-            self._values = frozenset()
-
-    def __repr__(self) -> str:
-        """
-        :return: repr string with sorted values
-        """
-        return "<Bookmark values={{{}}}>".format(", ".join(["'{}'".format(ix) for ix in sorted(self._values)]))
-
-    def __bool__(self) -> bool:
-        return bool(self._values)
-
-    @property
-    def values(self) -> frozenset:
-        """
-        :return: immutable list of bookmark string values
-        """
-        return self._values
-
-
-class Bookmarks:
-    """Container for an immutable set of bookmark string values.
-
-    Bookmarks are used to causally chain session.
-    See :meth:`Session.last_bookmarks` or :meth:`AsyncSession.last_bookmarks`
-    for more information.
-
-    Use addition to combine multiple Bookmarks objects::
-
-        bookmarks3 = bookmarks1 + bookmarks2
-    """
-
-    def __init__(self):
-        self._raw_values = frozenset()
-
-    def __repr__(self) -> str:
-        """
-        :return: repr string with sorted values
-        """
-        return "<Bookmarks values={{{}}}>".format(
-            ", ".join(map(repr, sorted(self._raw_values)))
+def __getattr__(name):
+    # TODO 6.0 - remove this
+    deprecations_with_replacement = {
+        "AuthToken": "Auth"
+    }
+    if name in deprecations_with_replacement:
+        new_name = deprecations_with_replacement[name]
+        from ._meta import deprecation_warn
+        deprecation_warn(
+            f"{name} has been deprecated in favor of {new_name}.",
+            stack_level=2
         )
-
-    def __bool__(self) -> bool:
-        return bool(self._raw_values)
-
-    def __add__(self, other: Bookmarks) -> Bookmarks:
-        if isinstance(other, Bookmarks):
-            if not other:
-                return self
-            ret = self.__class__()
-            ret._raw_values = self._raw_values | other._raw_values
-            return ret
-        return NotImplemented
-
-    @property
-    def raw_values(self) -> t.FrozenSet[str]:
-        """The raw bookmark values.
-
-        You should not need to access them unless you want to serialize
-        bookmarks.
-
-        :return: immutable list of bookmark string values
-        :rtype: frozenset[str]
-        """
-        return self._raw_values
-
-    @classmethod
-    def from_raw_values(cls, values: t.Iterable[str]) -> Bookmarks:
-        """Create a Bookmarks object from a list of raw bookmark string values.
-
-        You should not need to use this method unless you want to deserialize
-        bookmarks.
-
-        :param values: ASCII string values (raw bookmarks)
-        :type values: Iterable[str]
-        """
-        obj = cls()
-        bookmarks = []
-        for value in values:
-            if not isinstance(value, str):
-                raise TypeError("Raw bookmark values must be str. "
-                                "Found {}".format(type(value)))
-            try:
-                value.encode("ascii")
-            except UnicodeEncodeError as e:
-                raise ValueError(f"The value {value} is not ASCII") from e
-            bookmarks.append(value)
-        obj._raw_values = frozenset(bookmarks)
-        return obj
-
-
-class ServerInfo:
-    """ Represents a package of information relating to a Neo4j server.
-    """
-
-    def __init__(self, address: Address, protocol_version: Version):
-        self._address = address
-        self._protocol_version = protocol_version
-        self._metadata: dict = {}
-
-    @property
-    def address(self) -> Address:
-        """ Network address of the remote server.
-        """
-        return self._address
-
-    @property
-    def protocol_version(self) -> Version:
-        """ Bolt protocol version with which the remote server
-        communicates. This is returned as a :class:`.Version`
-        object, which itself extends a simple 2-tuple of
-        (major, minor) integers.
-        """
-        return self._protocol_version
-
-    @property
-    def agent(self) -> str:
-        """ Server agent string by which the remote server identifies
-        itself.
-        """
-        return str(self._metadata.get("server"))
-
-    @property  # type: ignore
-    @deprecated("The connection id is considered internal information "
-                "and will no longer be exposed in future versions.")
-    def connection_id(self):
-        """ Unique identifier for the remote server connection.
-        """
-        return self._metadata.get("connection_id")
-
-    def update(self, metadata: dict) -> None:
-        """ Update server information with extra metadata. This is
-        typically drawn from the metadata received after successful
-        connection initialisation.
-        """
-        self._metadata.update(metadata)
-
-
-class Version(tuple):
-
-    def __new__(cls, *v):
-        return super().__new__(cls, v)
-
-    def __repr__(self):
-        return "{}{}".format(self.__class__.__name__, super().__repr__())
-
-    def __str__(self):
-        return ".".join(map(str, self))
-
-    def to_bytes(self) -> bytes:
-        b = bytearray(4)
-        for i, v in enumerate(self):
-            if not 0 <= i < 2:
-                raise ValueError("Too many version components")
-            if isinstance(v, list):
-                b[-i - 1] = int(v[0] % 0x100)
-                b[-i - 2] = int((v[0] - v[-1]) % 0x100)
-            else:
-                b[-i - 1] = int(v % 0x100)
-        return bytes(b)
-
-    @classmethod
-    def from_bytes(cls, b: bytes) -> Version:
-        b = bytearray(b)
-        if len(b) != 4:
-            raise ValueError("Byte representation must be exactly four bytes")
-        if b[0] != 0 or b[1] != 0:
-            raise ValueError("First two bytes must contain zero")
-        return Version(b[-1], b[-2])
-
-
-def parse_neo4j_uri(uri):
-    parsed = urlparse(uri)
-
-    if parsed.username:
-        raise ConfigurationError("Username is not supported in the URI")
-
-    if parsed.password:
-        raise ConfigurationError("Password is not supported in the URI")
-
-    if parsed.scheme == URI_SCHEME_BOLT_ROUTING:
-        raise ConfigurationError("Uri scheme {!r} have been renamed. Use {!r}".format(parsed.scheme, URI_SCHEME_NEO4J))
-    elif parsed.scheme == URI_SCHEME_BOLT:
-        driver_type = DRIVER_BOLT
-        security_type = SECURITY_TYPE_NOT_SECURE
-    elif parsed.scheme == URI_SCHEME_BOLT_SELF_SIGNED_CERTIFICATE:
-        driver_type = DRIVER_BOLT
-        security_type = SECURITY_TYPE_SELF_SIGNED_CERTIFICATE
-    elif parsed.scheme == URI_SCHEME_BOLT_SECURE:
-        driver_type = DRIVER_BOLT
-        security_type = SECURITY_TYPE_SECURE
-    elif parsed.scheme == URI_SCHEME_NEO4J:
-        driver_type = DRIVER_NEO4J
-        security_type = SECURITY_TYPE_NOT_SECURE
-    elif parsed.scheme == URI_SCHEME_NEO4J_SELF_SIGNED_CERTIFICATE:
-        driver_type = DRIVER_NEO4J
-        security_type = SECURITY_TYPE_SELF_SIGNED_CERTIFICATE
-    elif parsed.scheme == URI_SCHEME_NEO4J_SECURE:
-        driver_type = DRIVER_NEO4J
-        security_type = SECURITY_TYPE_SECURE
-    else:
-        raise ConfigurationError("URI scheme {!r} is not supported. Supported URI schemes are {}. Examples: bolt://host[:port] or neo4j://host[:port][?routing_context]".format(
-            parsed.scheme,
-            [
-                URI_SCHEME_BOLT,
-                URI_SCHEME_BOLT_SELF_SIGNED_CERTIFICATE,
-                URI_SCHEME_BOLT_SECURE,
-                URI_SCHEME_NEO4J,
-                URI_SCHEME_NEO4J_SELF_SIGNED_CERTIFICATE,
-                URI_SCHEME_NEO4J_SECURE
-            ]
-        ))
-
-    return driver_type, security_type, parsed
-
-
-def check_access_mode(access_mode):
-    if access_mode is None:
-        return WRITE_ACCESS
-    if access_mode not in (READ_ACCESS, WRITE_ACCESS):
-        msg = "Unsupported access mode {}".format(access_mode)
-        raise ConfigurationError(msg)
-
-    return access_mode
-
-
-def parse_routing_context(query):
-    """ Parse the query portion of a URI to generate a routing context dictionary.
-    """
-    if not query:
-        return {}
-
-    context = {}
-    parameters = parse_qs(query, True)
-    for key in parameters:
-        value_list = parameters[key]
-        if len(value_list) != 1:
-            raise ConfigurationError("Duplicated query parameters with key '%s', value '%s' found in query string '%s'" % (key, value_list, query))
-        value = value_list[0]
-        if not value:
-            raise ConfigurationError("Invalid parameters:'%s=%s' in query string '%s'." % (key, value, query))
-        context[key] = value
-
-    return context+        return globals()[f"_{name}"]
+    if name in (
+        "DRIVER_BOLT", "DRIVER_NEO4J", "SECURITY_TYPE_NOT_SECURE",
+        "SECURITY_TYPE_SELF_SIGNED_CERTIFICATE", "SECURITY_TYPE_SECURE",
+        "URI_SCHEME_BOLT_ROUTING", "parse_neo4j_uri", "check_access_mode",
+        "parse_routing_context"
+    ):
+        from ._meta import deprecation_warn
+        deprecation_warn(
+            "Importing {} from neo4j.api is deprecated without replacement."
+            "It's internal and will be removed in a future version."
+            .format(name),
+            stack_level=2
+        )
+        return globals()[f"_{name}"]
+    raise AttributeError(f"module {__name__} has no attribute {name}")